--- conflicted
+++ resolved
@@ -27,11 +27,7 @@
 from src.helper import load_yaml
 from src.inD.map_utils import load_lanelet_networks, meta_scenario_from_recording
 from src.inD.obstacle_utils import generate_obstacle
-<<<<<<< HEAD
-from src.planning_problem_utils import generate_planning_problem
-=======
 from src.planning_problem_utils import generate_planning_problem, NoCarException, obstacle_to_planning_problem
->>>>>>> d8bde94d
 
 LOGGER = logging.getLogger(__name__)
 
@@ -39,11 +35,7 @@
 def generate_single_scenario(ind_config: Dict, num_planning_problems: int, keep_ego: bool, output_dir: str,
                              tracks_df: pd.DataFrame, tracks_meta_df: pd.DataFrame, meta_scenario: Scenario,
                              benchmark_id: str, frame_start: int, frame_end: int,
-<<<<<<< HEAD
-                             obstacle_initial_state_invalid: bool):
-=======
                              obstacle_start_at_zero: bool, ego_vehicle_id=None):
->>>>>>> d8bde94d
     """
     Generate a single CommonRoad scenario based on inD record snippet
     :param ind_config: dictionary with configuration parameters for highD scenario generation
@@ -128,19 +120,10 @@
     tags = {Tag(tag) for tag in ind_config.get("tags")}
     fw = CommonRoadFileWriter(scenario, planning_problem_set, ind_config.get("author"),
                               ind_config.get("affiliation"), ind_config.get("source"), tags)
-<<<<<<< HEAD
-    filename = os.path.join(output_dir, "{}.xml".format(scenario.benchmark_id))
-    if obstacle_initial_state_invalid is True:
-        check_validity = False
-    else:
-        check_validity = True
-    fw.write_to_file(filename, OverwriteExistingFile.ALWAYS, check_validity=check_validity)
-=======
     filename = os.path.join(output_dir, "{}.xml".format(scenario.scenario_id))
 
     # Do not check validity if obstacles do not start at zero because validity will not pass
     fw.write_to_file(filename, OverwriteExistingFile.ALWAYS, check_validity=obstacle_start_at_zero)
->>>>>>> d8bde94d
     print("Scenario file stored in {}".format(filename))
 
 
@@ -241,14 +224,8 @@
 
 def create_ind_scenarios(input_dir: str, output_dir: str, num_time_steps_scenario: int,
                          num_planning_problems: int, keep_ego: bool, obstacle_start_at_zero: bool,
-<<<<<<< HEAD
-                         map_dir: str = "./inD/repaired_maps", seed: int = 0,
-                         verbose: bool = True, num_processes: int = 1):
-
-=======
                          map_dir: Union[str, None] = None, seed: int = 0,
                          verbose: bool = True, num_processes: int = 1, inD_all: bool = False):
->>>>>>> d8bde94d
     if verbose:
         LOGGER.setLevel(logging.INFO)
         logging.basicConfig(level=logging.INFO)
