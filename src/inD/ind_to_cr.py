__author__ = "Niels Mündler, Xiao Wang"
__copyright__ = "TUM Cyber-Physical System Group"
__credits__ = [""]
__version__ = "1.0"
__maintainer__ = "Xiao Wang"
__email__ = "xiao.wang@tum.de"
__status__ = "Released"

__desc__ = """
Converts inD files to Commonroad Format, creating smaller Planning Problems if required
"""

import os
import glob
import copy
import math
import random
import logging
import multiprocessing
import pandas as pd
from typing import Dict

from commonroad.scenario.scenario import Scenario
from commonroad.planning.planning_problem import PlanningProblemSet
from commonroad.common.file_writer import CommonRoadFileWriter, Tag, OverwriteExistingFile

from src.helper import load_yaml
from src.inD.map_utils import load_lanelet_networks, meta_scenario_from_recording
from src.inD.obstacle_utils import generate_obstacle
from src.planning_problem_utils import generate_planning_problem, NoCarException, obstacle_to_planning_problem

LOGGER = logging.getLogger(__name__)


def generate_single_scenario(ind_config: Dict, num_planning_problems: int, keep_ego: bool, output_dir: str,
                             tracks_df: pd.DataFrame, tracks_meta_df: pd.DataFrame, meta_scenario: Scenario,
                             benchmark_id: str, frame_start: int, frame_end: int,
                             obstacle_start_at_zero: bool, ego_vehicle_id=None):
    """
    Generate a single CommonRoad scenario based on inD record snippet
    :param ind_config: dictionary with configuration parameters for highD scenario generation
    :param num_planning_problems: number of planning problems per CommonRoad scenario
    :param output_dir: path to store generated CommonRoad scenario files
    :param keep_ego: boolean indicating if vehicles selected for planning problem should be kept in scenario
    :param tracks_df: single track
    :param tracks_meta_df: single meta information track
    :param meta_scenario: CommonRoad scenario with lanelet network
    :param benchmark_id: CommonRoad benchmark ID for scenario
    :param frame_start: start of frame in time steps of record
    :param frame_end: end of frame in time steps of record
    :param obstacle_initial_state_invalid: boolean indicating if the initial state of an obstacle has to start
    at time step zero
    :param ego_vehicle_id: None if random select ego vehicle from all converted cars
    """

    def enough_time_steps(veh_id: int):
        vehicle_meta = tracks_meta_df[tracks_meta_df.trackId == veh_id]
        if frame_end - int(vehicle_meta.initialFrame) < 2 \
                or int(vehicle_meta.finalFrame) - frame_start < 2:
            return False
        return True

    # copy meta_scenario with lanelet networks
    scenario = copy.deepcopy(meta_scenario)
    scenario.scenario_id = benchmark_id

    # read tracks appear between [frame_start, frame_end]
    scenario_tracks_df = tracks_df[(tracks_df.frame >= frame_start) & (tracks_df.frame <= frame_end)]
    planning_problem_set = PlanningProblemSet()

    if ego_vehicle_id is not None:
        # create obstacle and planning problem from this track of ego car
        ego_obstacle = generate_obstacle(
            scenario_tracks_df,
            tracks_meta_df,
            vehicle_id=ego_vehicle_id,
            obstacle_id=scenario.generate_object_id(),
            frame_start=frame_start,
            class_to_type=ind_config.get("class_to_obstacleType"),
            detect_static_vehicles=False
        )
        if keep_ego:
            scenario.add_objects(ego_obstacle)

        planning_problem = obstacle_to_planning_problem(obstacle=ego_obstacle,
                                                        planning_problem_id=ego_obstacle.obstacle_id)
        planning_problem_set.add_planning_problem(planning_problem)
        num_planning_problems -= 1

    # generate CR obstacles
    for vehicle_id in [vehicle_id for vehicle_id in scenario_tracks_df.trackId.unique()
                       if vehicle_id in tracks_meta_df.trackId.unique()]:
        # if appearing time steps < min_time_steps, skip vehicle
        if not enough_time_steps(vehicle_id):
            continue
        if ego_vehicle_id is not None and vehicle_id == ego_vehicle_id:
            continue
        print("Generating scenario {}, vehicle id {}".format(benchmark_id, vehicle_id), end="\r")
        obstacle = generate_obstacle(
            scenario_tracks_df,
            tracks_meta_df,
            vehicle_id=vehicle_id,
            obstacle_id=scenario.generate_object_id(),
            frame_start=frame_start,
            class_to_type=ind_config.get("class_to_obstacleType"),
            detect_static_vehicles=False
        )
        scenario.add_objects(obstacle)

    # return if scenario contains no dynamic obstacle
    if len(scenario.dynamic_obstacles) == 0:
        return

    # generate planning problems
    for _ in range(num_planning_problems):
        planning_problem = generate_planning_problem(scenario, keep_ego=keep_ego)
        planning_problem_set.add_planning_problem(planning_problem)

    # write new scenario
    tags = {Tag(tag) for tag in ind_config.get("tags")}
    fw = CommonRoadFileWriter(scenario, planning_problem_set, ind_config.get("author"),
                              ind_config.get("affiliation"), ind_config.get("source"), tags)
    filename = os.path.join(output_dir, "{}.xml".format(scenario.scenario_id))

    # Do not check validity if obstacles do not start at zero because validity will not pass
    fw.write_to_file(filename, OverwriteExistingFile.ALWAYS, check_validity=obstacle_start_at_zero)
    print("Scenario file stored in {}".format(filename))


def load_data(recording_meta_fn: str, tracks_meta_fn: str, tracks_fn: str, ind_config: Dict):
    # read data frames from the three files
    recording_meta_df = pd.read_csv(recording_meta_fn, header=0)
    tracks_meta_df = pd.read_csv(tracks_meta_fn, header=0)
    tracks_df = pd.read_csv(tracks_fn, header=0)

    # generate meta scenario with lanelet network
    meta_scenario = meta_scenario_from_recording(
        ind_config,
        recording_meta_df.locationId.values[0],
        recording_meta_df.recordingId.values[0],
        recording_meta_df.frameRate.values[0],
    )

    return recording_meta_df, tracks_meta_df, tracks_df, meta_scenario


def generate_scenarios_for_record(recording_meta_fn: str, tracks_meta_fn: str, tracks_fn: str,
                                  num_time_steps_scenario: int, num_planning_problems: int, keep_ego: bool,
                                  output_dir: str, ind_config: Dict, obstacle_initial_state_invalid: bool):
    """
    Generate CommonRoad scenarios with given paths to highD for a high-D recording

    :param recording_meta_fn: path to *_recordingMeta.csv
    :param tracks_meta_fn: path to *_tracksMeta.csv
    :param tracks_fn: path to *_tracks.csv
    :param num_time_steps_scenario: maximal number of time steps per CommonRoad scenario
    :param num_planning_problems: number of planning problems per CommonRoad scenario
    :param keep_ego: boolean indicating if vehicles selected for planning problem should be kept in scenario
    :param output_dir: path to store generated CommonRoad scenario files
    :param ind_config: dictionary with configuration parameters for inD scenario generation
    :param obstacle_initial_state_invalid: boolean indicating if the initial state of an obstacle has to start
    at time step zero
    """
    recording_meta_df, tracks_meta_df, tracks_df, meta_scenario = load_data(recording_meta_fn, tracks_meta_fn,
                                                                            tracks_fn, ind_config)

    # separate record and generate scenario for each separated part for each direction
    # (upper interstate direction / lower interstate direction)
    num_scenarios = math.ceil(max(tracks_meta_df.finalFrame) / num_time_steps_scenario)
    for idx_1 in range(num_scenarios):
        # benchmark id format: COUNTRY_SCENE_CONFIG_PRED
        frame_start = idx_1 * num_time_steps_scenario + (idx_1 + 1)
        frame_end = (idx_1 + 1) * num_time_steps_scenario + (idx_1 + 1)
        benchmark_id = "DEU_{0}_{1}_T-1".format(
            ind_config.get("location_benchmark_id")[recording_meta_df.locationId.values[0]],
<<<<<<< HEAD
            int(recording_meta_df.recordingId), idx_1 + 1)
        generate_single_scenario(ind_config, num_planning_problems, keep_ego, output_dir, tracks_df,
                                 tracks_meta_df, meta_scenario, benchmark_id, frame_start,
                                 frame_end, obstacle_initial_state_invalid)
=======
            int(recording_meta_df.recordingId) * 1000 + (idx_1 + 1))
        try:
            generate_single_scenario(ind_config, num_planning_problems, keep_ego, output_dir, tracks_df,
                                     tracks_meta_df, meta_scenario, benchmark_id, frame_start,
                                     frame_end, obstacle_start_at_zero)
        except NoCarException as e:
            print(f"No car in this scenario: {repr(e)}. Skipping this scenario.")
>>>>>>> bea51e0e


def generate_scenarios_for_record_vehicle(recording_meta_fn: str, tracks_meta_fn: str, tracks_fn: str,
                                          num_time_steps_scenario: int, num_planning_problems: int, keep_ego: bool,
                                          output_dir: str, ind_config: Dict, obstacle_start_at_zero: bool):
    """
    Generate CommonRoad scenarios with given paths to inD for an inD recording

    :param recording_meta_fn: path to *_recordingMeta.csv
    :param tracks_meta_fn: path to *_tracksMeta.csv
    :param tracks_fn: path to *_tracks.csv
    :param num_time_steps_scenario: maximal number of time steps per CommonRoad scenario
    :param num_planning_problems: number of planning problems per CommonRoad scenario
    :param keep_ego: boolean indicating if vehicles selected for planning problem should be kept in scenario
    :param output_dir: path to store generated CommonRoad scenario files
    :param ind_config: dictionary with configuration parameters for inD scenario generation
    :param obstacle_start_at_zero: boolean indicating if the initial state of an obstacle has to start
    at time step zero
    """
    recording_meta_df, tracks_meta_df, tracks_df, meta_scenario = load_data(recording_meta_fn, tracks_meta_fn,
                                                                            tracks_fn, ind_config)

    # iterate all cars and create one scenario for each car
    tracks_meta_df_car = tracks_meta_df[(tracks_meta_df["class"] == "car") &
                                        (tracks_meta_df.numFrames >= num_time_steps_scenario)]
    time_step_half_range = 25

    for ego_vehicle_id in tracks_meta_df_car.trackId.unique():
        track_df_vehicle = tracks_df[tracks_df.trackId == ego_vehicle_id]
        max_velocity = max(track_df_vehicle.xVelocity ** 2 + track_df_vehicle.yVelocity ** 2)
        if max_velocity > 10.:
            # select this moving vehicle as ego vehicle
            # cut tracks_df into track_df_vehicle
            frame_start = min(track_df_vehicle.frame)
            frame_end = max(track_df_vehicle.frame) + time_step_half_range

            benchmark_id = "DEU_{0}-{1}_{2}_T-1".format(
                ind_config.get("location_benchmark_id")[recording_meta_df.locationId.values[0]],
                int(recording_meta_df.recordingId), ego_vehicle_id
            )
            generate_single_scenario(ind_config, num_planning_problems, keep_ego, output_dir, tracks_df,
                                     tracks_meta_df, meta_scenario, benchmark_id, frame_start, frame_end,
                                     obstacle_start_at_zero, ego_vehicle_id=ego_vehicle_id)


def create_ind_scenarios(input_dir: str, output_dir: str, num_time_steps_scenario: int,
                         num_planning_problems: int, keep_ego: bool, obstacle_start_at_zero: bool,
                         map_dir: Union[str, None] = None, seed: int = 0,
                         verbose: bool = True, num_processes: int = 1, inD_all: bool = False):
    if verbose:
        LOGGER.setLevel(logging.INFO)
        logging.basicConfig(level=logging.INFO)

    # Create output dir if necessary
    os.makedirs(output_dir, exist_ok=True)

    if map_dir is None:
        map_dir = os.path.join(os.path.dirname(os.path.abspath(__file__)), "repaired_maps")

    # set the seed for random slices
    random.seed(seed)

    # generate path to highd data files
    path_tracks = os.path.join(input_dir, "data/*_tracks.csv")
    path_metas = os.path.join(input_dir, "data/*_tracksMeta.csv")
    path_recording = os.path.join(input_dir, "data/*_recordingMeta.csv")

    # get all file names
    listing_tracks = sorted(glob.glob(path_tracks))
    listing_metas = sorted(glob.glob(path_metas))
    listing_recording = sorted(glob.glob(path_recording))

    ind_config = load_yaml(os.path.dirname(os.path.abspath(__file__)) + "/config.yaml")
    load_lanelet_networks(map_dir, ind_config=ind_config)

    if inD_all:
        fn = generate_scenarios_for_record_vehicle
    else:
        fn = generate_scenarios_for_record

    if num_processes < 2:
        for index, (recording_meta_fn, tracks_meta_fn, tracks_fn) in \
                enumerate(zip(listing_recording, listing_metas, listing_tracks)):
            print("=" * 80)
            print("Processing file {}...".format(tracks_fn), end='\n')
            fn(recording_meta_fn, tracks_meta_fn, tracks_fn, num_time_steps_scenario,
               num_planning_problems, keep_ego, output_dir, ind_config,
               obstacle_start_at_zero)
    else:
        with multiprocessing.Pool(processes=num_processes) as pool:
            pool.starmap(
                fn,
                [
                    (
                        recording_meta_fn,
                        tracks_meta_fn,
                        tracks_fn,
                        num_time_steps_scenario,
                        num_planning_problems,
                        keep_ego,
                        output_dir,
                        ind_config,
                        obstacle_start_at_zero
                    )
                    for recording_meta_fn, tracks_meta_fn, tracks_fn in \
                    zip(listing_recording, listing_metas, listing_tracks)
                ]
            )<|MERGE_RESOLUTION|>--- conflicted
+++ resolved
@@ -173,12 +173,6 @@
         frame_end = (idx_1 + 1) * num_time_steps_scenario + (idx_1 + 1)
         benchmark_id = "DEU_{0}_{1}_T-1".format(
             ind_config.get("location_benchmark_id")[recording_meta_df.locationId.values[0]],
-<<<<<<< HEAD
-            int(recording_meta_df.recordingId), idx_1 + 1)
-        generate_single_scenario(ind_config, num_planning_problems, keep_ego, output_dir, tracks_df,
-                                 tracks_meta_df, meta_scenario, benchmark_id, frame_start,
-                                 frame_end, obstacle_initial_state_invalid)
-=======
             int(recording_meta_df.recordingId) * 1000 + (idx_1 + 1))
         try:
             generate_single_scenario(ind_config, num_planning_problems, keep_ego, output_dir, tracks_df,
@@ -186,7 +180,6 @@
                                      frame_end, obstacle_start_at_zero)
         except NoCarException as e:
             print(f"No car in this scenario: {repr(e)}. Skipping this scenario.")
->>>>>>> bea51e0e
 
 
 def generate_scenarios_for_record_vehicle(recording_meta_fn: str, tracks_meta_fn: str, tracks_fn: str,
