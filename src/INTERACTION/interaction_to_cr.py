--- conflicted
+++ resolved
@@ -13,15 +13,10 @@
 from commonroad.scenario.scenario import Tag
 
 
-<<<<<<< HEAD
-def create_interaction_scenarios(input_dir: str, output_dir: str = "scenarios_converted/",
-                                 directory_maps: Union[str, None] = None, num_processes: int = 1):
-=======
 def create_interaction_scenarios(input_dir: str, output_dir: str = "scenarios_converted/", directory_maps: Union[str, None] = None,
                                  obstacle_start_at_zero: bool = True, num_planning_problems: int = 1,
                                  keep_ego: bool = False,
-                                 num_time_steps_scenario: int = 150):
->>>>>>> 5a1ef27c
+                                 num_time_steps_scenario: int = 150,  num_processes: int = 1):
     if directory_maps is None:
         directory_maps = os.path.dirname(os.path.abspath(__file__)) + "/repaired_maps"
     """
@@ -38,22 +33,25 @@
 
     # iterate through the config and process the scenarios
     sum_scenarios_indi = sum_scenarios_coop = 0
-<<<<<<< HEAD
     if num_processes < 2:
         for idx, info in enumerate(list_info_dataset):
             print(f"\nProcessing {idx + 1} / {len(list_info_dataset)}:")
 
-            num_scenarios_indi, num_scenario_coop = \
-                generate_scenarios(prefix_name=info['prefix_name'],
-                                   path_map=info['path_map'],
-                                   directory_data=info['directory_data'],
-                                   directory_output=info['directory_output'],
-                                   flag_same_direction_problems=info.get('flag_same_direction_problems', False),
-                                   tags=[Tag(tag) for tag in info['tags'].split(' ')],
-                                   x_offset_lanelets=info['x_offset_lanelets'],
-                                   y_offset_lanelets=info['y_offset_lanelets'],
-                                   x_offset_tracks=info['x_offset_tracks'],
-                                   y_offset_tracks=info['y_offset_tracks'])
+        num_scenarios_indi, num_scenario_coop = \
+            generate_scenarios(prefix_name=info['prefix_name'],
+                               path_map=info['path_map'],
+                               directory_data=info['directory_data'],
+                               directory_output=info['directory_output'],
+                               flag_same_direction_problems=info.get('flag_same_direction_problems', False),
+                               tags=[Tag(tag) for tag in info['tags'].split(' ')],
+                               x_offset_lanelets=info['x_offset_lanelets'],
+                               y_offset_lanelets=info['y_offset_lanelets'],
+                               x_offset_tracks=info['x_offset_tracks'],
+                               y_offset_tracks=info['y_offset_tracks'],
+                               obstacle_start_at_zero=obstacle_start_at_zero,
+                               num_planning_problems=num_planning_problems,
+                               keep_ego=keep_ego,
+                               scenario_duration=num_time_steps_scenario)
 
             sum_scenarios_indi += num_scenarios_indi
             sum_scenarios_coop += num_scenario_coop
@@ -78,36 +76,11 @@
                         info['x_offset_lanelets'],
                         info['y_offset_lanelets'],
                         info['x_offset_tracks'],
-                        info['y_offset_tracks']
+                        info['y_offset_tracks'],
+                        obstacle_start_at_zero=obstacle_start_at_zero,
+                        num_planning_problems=num_planning_problems,
+                        keep_ego=keep_ego,
+                        scenario_duration=num_time_steps_scenario
                     ) for idx, info in enumerate(list_info_dataset)
                 ]
-            )
-=======
-    for idx, info in enumerate(list_info_dataset):
-        print(f"\nProcessing {idx + 1} / {len(list_info_dataset)}:")
-
-        num_scenarios_indi, num_scenario_coop = \
-            generate_scenarios(prefix_name=info['prefix_name'],
-                               path_map=info['path_map'],
-                               directory_data=info['directory_data'],
-                               directory_output=info['directory_output'],
-                               flag_same_direction_problems=info.get('flag_same_direction_problems', False),
-                               tags=[Tag(tag) for tag in info['tags'].split(' ')],
-                               x_offset_lanelets=info['x_offset_lanelets'],
-                               y_offset_lanelets=info['y_offset_lanelets'],
-                               x_offset_tracks=info['x_offset_tracks'],
-                               y_offset_tracks=info['y_offset_tracks'],
-                               obstacle_start_at_zero=obstacle_start_at_zero,
-                               num_planning_problems=num_planning_problems,
-                               keep_ego=keep_ego,
-                               scenario_duration=num_time_steps_scenario)
-
-        sum_scenarios_indi += num_scenarios_indi
-        sum_scenarios_coop += num_scenario_coop
-
-    print(f"""\nGenerated scenarios: individual: {sum_scenarios_indi}, cooperative: {sum_scenarios_coop}, \
-        total: {sum_scenarios_indi + sum_scenarios_coop}""")
-
-    print(f"\nGenerated scenarios: individual: {sum_scenarios_indi}, cooperative: {sum_scenarios_coop}, \
-        total: {sum_scenarios_indi + sum_scenarios_coop}")
->>>>>>> 5a1ef27c
+            )