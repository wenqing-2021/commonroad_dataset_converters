import os
import glob
import copy
import math
import numpy as np
import pandas as pd
from typing import Dict

from commonroad.planning.planning_problem import PlanningProblemSet
from commonroad.common.file_writer import CommonRoadFileWriter, OverwriteExistingFile
from commonroad.scenario.scenario import Scenario, Tag, ScenarioID

from src.highD.map_utils import get_meta_scenario, get_speed_limit, get_lane_markings, get_dt, Direction
from src.highD.obstacle_utils import generate_dynamic_obstacle
from src.planning_problem_utils import generate_planning_problem
from src.helper import load_yaml


def generate_scenarios_for_record(recording_meta_fn: str, tracks_meta_fn: str, tracks_fn: str,
                                  num_time_steps_scenario: int, num_planning_problems: int, keep_ego: bool,
<<<<<<< HEAD
                                  output_dir: str, highd_config: Dict, obstacle_initial_state_invalid: bool):
=======
                                  output_dir: str, highd_config: Dict, obstacle_start_at_zero: bool, downsample: int):
>>>>>>> b6982f75
    """
    Generate CommonRoad scenarios with given paths to highD for a high-D recording

    :param recording_meta_fn: path to *_recordingMeta.csv
    :param tracks_meta_fn: path to *_tracksMeta.csv
    :param tracks_fn: path to *_tracks.csv
    :param num_time_steps_scenario: maximal number of time steps per CommonRoad scenario
    :param num_planning_problems: number of planning problems per CommonRoad scenario
    :param keep_ego: boolean indicating if vehicles selected for planning problem should be kept in scenario
    :param output_dir: path to store generated CommonRoad scenario files
    :param highd_config: dictionary with configuration parameters for highD scenario generation
    :param obstacle_initial_state_invalid: boolean indicating if the initial state of an obstacle has to start
    at time step zero
    """
    # read data frames from the three files
    recording_meta_df = pd.read_csv(recording_meta_fn, header=0)
    tracks_meta_df = pd.read_csv(tracks_meta_fn, header=0)
    tracks_df = pd.read_csv(tracks_fn, header=0)

    # generate meta scenario with lanelet network
    dt = get_dt(recording_meta_df) * downsample
    speed_limit = get_speed_limit(recording_meta_df)
    upper_lane_markings, lower_lane_markings = get_lane_markings(recording_meta_df)
    meta_scenario_upper = get_meta_scenario(dt, "DEU_MetaScenarioUpper-0_0_T-1", upper_lane_markings, speed_limit,
                                            highd_config.get("road_length"), Direction.UPPER,
                                            highd_config.get("road_offset"))
    meta_scenario_lower = get_meta_scenario(dt, "DEU_MetaScenarioLower-0_0_T-1", lower_lane_markings, speed_limit,
                                            highd_config.get("road_length"), Direction.LOWER,
                                            highd_config.get("road_offset"))

    # separate record and generate scenario for each separated part for each direction
    # (upper interstate direction / lower interstate direction)
    num_time_steps_scenario_original_dt = num_time_steps_scenario * downsample
    num_scenarios = math.ceil(max(tracks_meta_df.finalFrame) / num_time_steps_scenario_original_dt)
    for idx_1 in range(num_scenarios):
        # benchmark id format: COUNTRY_SCENE_CONFIG_PRED
        frame_start = idx_1 * num_time_steps_scenario_original_dt + (idx_1 + 1)
        frame_end = frame_start + num_time_steps_scenario_original_dt
        benchmark_id = "DEU_{0}-{1}_{2}_T-1".format(
            highd_config.get("locations")[recording_meta_df.locationId.values[0]] + "Upper",
            int(recording_meta_df.id), idx_1 + 1)
<<<<<<< HEAD
        generate_single_scenario(highd_config, num_planning_problems, keep_ego, output_dir, tracks_df,
                                 tracks_meta_df, meta_scenario_upper, benchmark_id, Direction.UPPER, frame_start,
                                 frame_end, obstacle_initial_state_invalid)
        benchmark_id = "DEU_{0}-{1}_{2}_T-1".format(
            highd_config.get("locations")[recording_meta_df.locationId.values[0]] + "Lower",
            int(recording_meta_df.id), idx_1 + 1)
        generate_single_scenario(highd_config, num_planning_problems, keep_ego,
                                 output_dir, tracks_df, tracks_meta_df, meta_scenario_lower, benchmark_id,
                                 Direction.LOWER, frame_start, frame_end, obstacle_initial_state_invalid)

=======
        try:
            generate_single_scenario(highd_config, num_planning_problems, keep_ego, output_dir, tracks_df,
                                     tracks_meta_df, meta_scenario_upper, benchmark_id, Direction.UPPER, frame_start,
                                     frame_end, obstacle_start_at_zero, downsample)
        except NoCarException as e:
            print(f"No car in this scenario: {repr(e)}. Skipping this scenario.")

        benchmark_id = "DEU_{0}-{1}_{2}_T-1".format(
            highd_config.get("locations")[recording_meta_df.locationId.values[0]] + "Lower",
            int(recording_meta_df.id), idx_1 + 1)
        try:
            generate_single_scenario(highd_config, num_planning_problems, keep_ego,
                                     output_dir, tracks_df, tracks_meta_df, meta_scenario_lower, benchmark_id,
                                     Direction.LOWER, frame_start, frame_end, obstacle_start_at_zero, downsample)
        except NoCarException as e:
            print(f"No car in this scenario: {repr(e)}. Skipping this scenario.")
>>>>>>> b6982f75

def generate_single_scenario(highd_config: Dict, num_planning_problems: int, keep_ego: bool, output_dir: str,
                             tracks_df: pd.DataFrame, tracks_meta_df: pd.DataFrame, meta_scenario: Scenario,
                             benchmark_id: str, direction: Direction, frame_start: int, frame_end: int,
<<<<<<< HEAD
                             obstacle_initial_state_invalid: bool):
=======
                             obstacle_start_at_zero: bool, downsample: int):
>>>>>>> b6982f75
    """
    Generate a single CommonRoad scenario based on hihg-D record snippet
    :param highd_config: dictionary with configuration parameters for highD scenario generation
    :param num_planning_problems: number of planning problems per CommonRoad scenario
    :param output_dir: path to store generated CommonRoad scenario files
    :param keep_ego: boolean indicating if vehicles selected for planning problem should be kept in scenario
    :param tracks_df: single track
    :param tracks_meta_df: single meta information track
    :param meta_scenario: CommonRoad scenario with lanelet network
    :param benchmark_id: CommonRoad benchmark ID for scenario
    :param direction: indicator for upper or lower road of interstate
    :param frame_start: start of frame in time steps of record
    :param frame_end: end of frame in time steps of record
    :param obstacle_initial_state_invalid: boolean indicating if the initial state of an obstacle has to start
    at time step zero
    """

    def enough_time_steps(veh_id):
        vehicle_meta = tracks_meta_df[tracks_meta_df.id == veh_id]
<<<<<<< HEAD
        if not obstacle_initial_state_invalid and int(vehicle_meta.initialFrame) > frame_start \
                or int(vehicle_meta.finalFrame) - frame_start < 2:
            return False
=======
        if not obstacle_start_at_zero and frame_end - int(vehicle_meta.initialFrame) < 2 * downsample \
                or int(vehicle_meta.finalFrame) - frame_start < 2 * downsample:
            return False
        elif obstacle_start_at_zero and int(vehicle_meta.initialFrame) > frame_start \
            or int(vehicle_meta.finalFrame) - frame_start < 2 * downsample:
            return False
>>>>>>> b6982f75
        return True

    # copy meta_scenario with lanelet networks
    scenario = copy.deepcopy(meta_scenario)
    scenario.scenario_id = ScenarioID.from_benchmark_id(benchmark_id, '2020a')

    # read tracks appear between [frame_start, frame_end]
    scenario_tracks_df = tracks_df[(tracks_df.frame >= frame_start) & (tracks_df.frame <= frame_end)]

    # generate CR obstacles
    for vehicle_id in [vehicle_id for vehicle_id in scenario_tracks_df.id.unique()
                       if vehicle_id in tracks_meta_df[tracks_meta_df.drivingDirection == direction.value].id.unique()]:
        # if appearing time steps < min_time_steps, skip vehicle
        if not enough_time_steps(vehicle_id):
            continue
        print("Generating scenario {}, vehicle id {}".format(benchmark_id, vehicle_id), end="\r")
        do = generate_dynamic_obstacle(scenario, vehicle_id, tracks_meta_df, scenario_tracks_df, frame_start, downsample)
        scenario.add_objects(do)

    # return if scenario contains no dynamic obstacle
    if len(scenario.dynamic_obstacles) == 0 or len(scenario.dynamic_obstacles) == 1 and not keep_ego:
        return

    # generate planning problems
    planning_problem_set = PlanningProblemSet()
    for idx_2 in range(num_planning_problems):
        planning_problem = generate_planning_problem(scenario, keep_ego=keep_ego)
        planning_problem_set.add_planning_problem(planning_problem)

    # rotate scenario if it is upper scenario
    if direction == Direction.UPPER:
        translation = np.array([0.0, 0.0])
        angle = np.pi
        scenario.translate_rotate(translation, angle)
        planning_problem_set.translate_rotate(translation, angle)

    # write new scenario
    tags = {Tag(tag) for tag in highd_config.get("tags")}
    fw = CommonRoadFileWriter(scenario, planning_problem_set, highd_config.get("author"),
                              highd_config.get("affiliation"), highd_config.get("source"), tags)
    filename = os.path.join(output_dir, "{}.xml".format(scenario.benchmark_id))
    if obstacle_initial_state_invalid is True:
        check_validity = False
    else:
        check_validity = True
    fw.write_to_file(filename, OverwriteExistingFile.ALWAYS, check_validity=check_validity)
    print("Scenario file stored in {}".format(filename))


def create_highd_scenarios(input_dir: str, output_dir: str, num_time_steps_scenario: int, num_planning_problems: int,
<<<<<<< HEAD
                           keep_ego: bool, obstacle_initial_state_invalid: bool):
=======
                           keep_ego: bool, obstacle_start_at_zero: bool, num_processes: int = 1, downsample: int = 1):
>>>>>>> b6982f75
    """
    Iterates over all dataset files and generates CommonRoad scenarios

    :param input_dir: path to dataset files
    :param output_dir: path to store generated CommonRoad scenario files
    :param num_time_steps_scenario: number of time steps per CommonRoad scenario
    :param num_planning_problems: number of planning problems per CommonRoad scenario
    :param keep_ego: boolean indicating if vehicles selected for planning problem should be kept in scenario
    :param keep_ego: boolean indicating if vehicles selected for planning problem should be kept in scenario
    :param obstacle_initial_state_invalid: boolean indicating if the initial state of an obstacle has to start
    at time step zero
    """
    # generate path to highd data files
    path_tracks = os.path.join(input_dir, "data/*_tracks.csv")
    path_metas = os.path.join(input_dir, "data/*_tracksMeta.csv")
    path_recording = os.path.join(input_dir, "data/*_recordingMeta.csv")

    # get all file names
    listing_tracks = sorted(glob.glob(path_tracks))
    listing_metas = sorted(glob.glob(path_metas))
    listing_recording = sorted(glob.glob(path_recording))

    highd_config = load_yaml(os.path.dirname(os.path.abspath(__file__)) + "/config.yaml")

<<<<<<< HEAD
    for index, (recording_meta_fn, tracks_meta_fn, tracks_fn) in \
            enumerate(zip(listing_recording, listing_metas, listing_tracks)):
        print("=" * 80)
        print("Processing file {}...".format(tracks_fn), end='\n')
        generate_scenarios_for_record(recording_meta_fn, tracks_meta_fn, tracks_fn, num_time_steps_scenario,
                                      num_planning_problems, keep_ego, output_dir, highd_config,
                                      obstacle_initial_state_invalid)
=======
    if num_processes < 2:
        for index, (recording_meta_fn, tracks_meta_fn, tracks_fn) in \
                enumerate(zip(listing_recording, listing_metas, listing_tracks)):
            print("=" * 80)
            print("Processing file {}...".format(tracks_fn), end='\n')
            generate_scenarios_for_record(recording_meta_fn, tracks_meta_fn, tracks_fn, num_time_steps_scenario,
                                          num_planning_problems, keep_ego, output_dir, highd_config,
                                          obstacle_start_at_zero, downsample)
    else:
        with multiprocessing.Pool(processes=num_processes) as pool:
            pool.starmap(
                generate_scenarios_for_record,
                [
                    (
                        recording_meta_fn,
                        tracks_meta_fn,
                        tracks_fn,
                        num_time_steps_scenario,
                        num_planning_problems,
                        keep_ego,
                        output_dir,
                        highd_config,
                        obstacle_start_at_zero,
                        downsample
                    )
                    for recording_meta_fn, tracks_meta_fn, tracks_fn in \
                    zip(listing_recording, listing_metas, listing_tracks)
                ]
            )
>>>>>>> b6982f75
<|MERGE_RESOLUTION|>--- conflicted
+++ resolved
@@ -18,11 +18,7 @@
 
 def generate_scenarios_for_record(recording_meta_fn: str, tracks_meta_fn: str, tracks_fn: str,
                                   num_time_steps_scenario: int, num_planning_problems: int, keep_ego: bool,
-<<<<<<< HEAD
-                                  output_dir: str, highd_config: Dict, obstacle_initial_state_invalid: bool):
-=======
                                   output_dir: str, highd_config: Dict, obstacle_start_at_zero: bool, downsample: int):
->>>>>>> b6982f75
     """
     Generate CommonRoad scenarios with given paths to highD for a high-D recording
 
@@ -64,18 +60,6 @@
         benchmark_id = "DEU_{0}-{1}_{2}_T-1".format(
             highd_config.get("locations")[recording_meta_df.locationId.values[0]] + "Upper",
             int(recording_meta_df.id), idx_1 + 1)
-<<<<<<< HEAD
-        generate_single_scenario(highd_config, num_planning_problems, keep_ego, output_dir, tracks_df,
-                                 tracks_meta_df, meta_scenario_upper, benchmark_id, Direction.UPPER, frame_start,
-                                 frame_end, obstacle_initial_state_invalid)
-        benchmark_id = "DEU_{0}-{1}_{2}_T-1".format(
-            highd_config.get("locations")[recording_meta_df.locationId.values[0]] + "Lower",
-            int(recording_meta_df.id), idx_1 + 1)
-        generate_single_scenario(highd_config, num_planning_problems, keep_ego,
-                                 output_dir, tracks_df, tracks_meta_df, meta_scenario_lower, benchmark_id,
-                                 Direction.LOWER, frame_start, frame_end, obstacle_initial_state_invalid)
-
-=======
         try:
             generate_single_scenario(highd_config, num_planning_problems, keep_ego, output_dir, tracks_df,
                                      tracks_meta_df, meta_scenario_upper, benchmark_id, Direction.UPPER, frame_start,
@@ -92,16 +76,12 @@
                                      Direction.LOWER, frame_start, frame_end, obstacle_start_at_zero, downsample)
         except NoCarException as e:
             print(f"No car in this scenario: {repr(e)}. Skipping this scenario.")
->>>>>>> b6982f75
+
 
 def generate_single_scenario(highd_config: Dict, num_planning_problems: int, keep_ego: bool, output_dir: str,
                              tracks_df: pd.DataFrame, tracks_meta_df: pd.DataFrame, meta_scenario: Scenario,
                              benchmark_id: str, direction: Direction, frame_start: int, frame_end: int,
-<<<<<<< HEAD
-                             obstacle_initial_state_invalid: bool):
-=======
                              obstacle_start_at_zero: bool, downsample: int):
->>>>>>> b6982f75
     """
     Generate a single CommonRoad scenario based on hihg-D record snippet
     :param highd_config: dictionary with configuration parameters for highD scenario generation
@@ -121,18 +101,12 @@
 
     def enough_time_steps(veh_id):
         vehicle_meta = tracks_meta_df[tracks_meta_df.id == veh_id]
-<<<<<<< HEAD
-        if not obstacle_initial_state_invalid and int(vehicle_meta.initialFrame) > frame_start \
-                or int(vehicle_meta.finalFrame) - frame_start < 2:
-            return False
-=======
         if not obstacle_start_at_zero and frame_end - int(vehicle_meta.initialFrame) < 2 * downsample \
                 or int(vehicle_meta.finalFrame) - frame_start < 2 * downsample:
             return False
         elif obstacle_start_at_zero and int(vehicle_meta.initialFrame) > frame_start \
             or int(vehicle_meta.finalFrame) - frame_start < 2 * downsample:
             return False
->>>>>>> b6982f75
         return True
 
     # copy meta_scenario with lanelet networks
@@ -183,11 +157,7 @@
 
 
 def create_highd_scenarios(input_dir: str, output_dir: str, num_time_steps_scenario: int, num_planning_problems: int,
-<<<<<<< HEAD
-                           keep_ego: bool, obstacle_initial_state_invalid: bool):
-=======
                            keep_ego: bool, obstacle_start_at_zero: bool, num_processes: int = 1, downsample: int = 1):
->>>>>>> b6982f75
     """
     Iterates over all dataset files and generates CommonRoad scenarios
 
@@ -212,15 +182,6 @@
 
     highd_config = load_yaml(os.path.dirname(os.path.abspath(__file__)) + "/config.yaml")
 
-<<<<<<< HEAD
-    for index, (recording_meta_fn, tracks_meta_fn, tracks_fn) in \
-            enumerate(zip(listing_recording, listing_metas, listing_tracks)):
-        print("=" * 80)
-        print("Processing file {}...".format(tracks_fn), end='\n')
-        generate_scenarios_for_record(recording_meta_fn, tracks_meta_fn, tracks_fn, num_time_steps_scenario,
-                                      num_planning_problems, keep_ego, output_dir, highd_config,
-                                      obstacle_initial_state_invalid)
-=======
     if num_processes < 2:
         for index, (recording_meta_fn, tracks_meta_fn, tracks_fn) in \
                 enumerate(zip(listing_recording, listing_metas, listing_tracks)):
@@ -249,5 +210,4 @@
                     for recording_meta_fn, tracks_meta_fn, tracks_fn in \
                     zip(listing_recording, listing_metas, listing_tracks)
                 ]
-            )
->>>>>>> b6982f75
+            )