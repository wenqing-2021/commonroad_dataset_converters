import os
import time
import argparse

from src.highD.highd_to_cr import create_highd_scenarios
from src.inD.ind_to_cr import create_ind_scenarios
from src.INTERACTION.interaction_to_cr import create_interaction_scenarios


def get_args() -> argparse.Namespace:
    """
    Specifies and reads command line arguments

    :return: command line arguments
    """
    parser = argparse.ArgumentParser(description="Generates CommonRoad scenarios different datasets")
    parser.add_argument('dataset', type=str, choices=["inD", "highD", "INTERACTION"], help='Specification of dataset')
    parser.add_argument('input_dir', type=str, help='Path to dataset files')
    parser.add_argument('output_dir', type=str, help='Directory to store generated CommonRoad files')
    parser.add_argument('--num_time_steps_scenario', type=int, default=150,
                        help='Maximum number of time steps the CommonRoad scenario can be long, default=150')
    parser.add_argument('--num_planning_problems', type=int, default=1,
                        help='Number of planning problems per CommonRoad scenario, default=1')
    parser.add_argument('--keep_ego', default=False, action='store_true',
                        help='Indicator if vehicles used for planning problem should be kept in scenario, '
                             'default=False')
    parser.add_argument('--obstacle_start_at_zero', default=False, action='store_true',
                        help='Indicator if the initial state of an obstacle has to start at time step zero, '
                             'default=False')
    parser.add_argument('--num_processes', type=int, default=1,
                        help='Number of multiple processes to convert dataset, '
                             'default=1')

    return parser.parse_args()


def main():
    start_time = time.time()

    # get arguments
    args = get_args()

    # make output dir
    if not os.path.exists(args.output_dir):
        os.makedirs(args.output_dir)
    if args.dataset == "highD":
        create_highd_scenarios(args.input_dir, args.output_dir, args.num_time_steps_scenario,
                               args.num_planning_problems, args.keep_ego, args.obstacle_start_at_zero,
                               args.num_processes)
    elif args.dataset == "inD":
        create_ind_scenarios(args.input_dir, args.output_dir, args.num_time_steps_scenario,
                             args.num_planning_problems, args.keep_ego, args.obstacle_start_at_zero,
                             num_processes=args.num_processes)
    elif args.dataset == "INTERACTION":
<<<<<<< HEAD
        create_interaction_scenarios(args.input_dir, args.output_dir, num_processes=args.num_processes)
=======
        create_interaction_scenarios(args.input_dir, args.output_dir,
                                     obstacle_start_at_zero=args.obstacle_start_at_zero,
                                     num_planning_problems=args.num_planning_problems, keep_ego=args.keep_ego,
                                     num_time_steps_scenario=args.num_time_steps_scenario)
>>>>>>> 5a1ef27c
    else:
        print("Unknown dataset in command line parameter!")

    print("Elapsed time: {} s".format(time.time() - start_time), end="\r")


if __name__ == "__main__":
    main()<|MERGE_RESOLUTION|>--- conflicted
+++ resolved
@@ -52,14 +52,10 @@
                              args.num_planning_problems, args.keep_ego, args.obstacle_start_at_zero,
                              num_processes=args.num_processes)
     elif args.dataset == "INTERACTION":
-<<<<<<< HEAD
-        create_interaction_scenarios(args.input_dir, args.output_dir, num_processes=args.num_processes)
-=======
         create_interaction_scenarios(args.input_dir, args.output_dir,
                                      obstacle_start_at_zero=args.obstacle_start_at_zero,
                                      num_planning_problems=args.num_planning_problems, keep_ego=args.keep_ego,
-                                     num_time_steps_scenario=args.num_time_steps_scenario)
->>>>>>> 5a1ef27c
+                                     num_time_steps_scenario=args.num_time_steps_scenario, num_processes=args.num_processes)
     else:
         print("Unknown dataset in command line parameter!")
 
