import os
import time
import argparse
import warnings

from src.highD.highd_to_cr import create_highd_scenarios
from src.inD.ind_to_cr import create_ind_scenarios
from src.INTERACTION.interaction_to_cr import create_interaction_scenarios


def get_args() -> argparse.Namespace:
    """
    Specifies and reads command line arguments

    :return: command line arguments
    """
    parser = argparse.ArgumentParser(description="Generates CommonRoad scenarios different datasets",
                                     formatter_class=argparse.ArgumentDefaultsHelpFormatter)
    parser.add_argument('dataset', type=str, choices=["inD", "highD", "INTERACTION"], help='Specification of dataset')
    parser.add_argument('input_dir', type=str, help='Path to dataset files')
    parser.add_argument('output_dir', type=str, help='Directory to store generated CommonRoad files')
    parser.add_argument('--num_time_steps_scenario', type=int, default=150,
                        help='Maximum number of time steps the CommonRoad scenario can be long, default=150')
    parser.add_argument('--num_planning_problems', type=int, default=1,
                        help='Number of planning problems per CommonRoad scenario, default=1')
    parser.add_argument('--keep_ego', default=False, action='store_true',
                        help='Indicator if vehicles used for planning problem should be kept in scenario, '
                             'default=False')
    parser.add_argument('--obstacle_start_at_zero', default=False, action='store_true',
                        help='Indicator if the initial state of an obstacle has to start at time step zero, '
                             'default=False')
    parser.add_argument('--num_processes', type=int, default=1,
                        help='Number of multiple processes to convert dataset, '
                             'default=1')
<<<<<<< HEAD
=======
    parser.add_argument('--inD_all', default=False, action='store_true',
                        help='(Only inD) Convert one CommonRoad scenario for each valid vehicle from inD dataset,'
                             ' since it has less recordings available, note that if enabled, num_time_steps_scenario'
                             ' becomes the minimal number of time steps of one CommonRoad scenario')
>>>>>>> d8bde94d
    parser.add_argument('--downsample', type=int, default=1, help='Decrease dt by n*dt, works only for highD converter')
    parser.add_argument('--num_vertices', type=int, default=10,
                        help='Number of lane waypoints, works only for highD converter')

    return parser.parse_args()


def main():
    start_time = time.time()

    # get arguments
    args = get_args()

    # make output dir
    os.makedirs(args.output_dir, exist_ok=True)

    # check parameters for specific converters
    if args.dataset != "higD" and (args.downsample != 1 or args.num_vertices != 10):
        warnings.warn("Downsample and num_vertices are only available for highD converter! Ignored")
    if args.dataset != "inD" and args.inD_all:
        warnings.warn("inD_all are only available for inD converter! Ignored")

    if args.dataset == "highD":
        create_highd_scenarios(args.input_dir, args.output_dir, args.num_time_steps_scenario,
                               args.num_planning_problems, args.keep_ego, args.obstacle_start_at_zero,
                               args.num_processes, args.downsample, args.num_vertices)
    elif args.dataset == "inD":
        if args.downsample != 1:
            warnings.warn('Downsampling only implemented for highD. Using original temporal resolution!')
        create_ind_scenarios(args.input_dir, args.output_dir, args.num_time_steps_scenario,
                             args.num_planning_problems, args.keep_ego, args.obstacle_start_at_zero,
                             num_processes=args.num_processes, inD_all=args.inD_all)
    elif args.dataset == "INTERACTION":
        if args.downsample != 1:
            warnings.warn('Downsampling only implemented for highD. Using original temporal resolution!')
        create_interaction_scenarios(args.input_dir, args.output_dir,
                                     obstacle_start_at_zero=args.obstacle_start_at_zero,
                                     num_planning_problems=args.num_planning_problems, keep_ego=args.keep_ego,
                                     num_time_steps_scenario=args.num_time_steps_scenario,
                                     num_processes=args.num_processes)
    else:
        print("Unknown dataset in command line parameter!")

    print("Elapsed time: {} s".format(time.time() - start_time), end="\r")


if __name__ == "__main__":
    main()<|MERGE_RESOLUTION|>--- conflicted
+++ resolved
@@ -32,13 +32,10 @@
     parser.add_argument('--num_processes', type=int, default=1,
                         help='Number of multiple processes to convert dataset, '
                              'default=1')
-<<<<<<< HEAD
-=======
     parser.add_argument('--inD_all', default=False, action='store_true',
                         help='(Only inD) Convert one CommonRoad scenario for each valid vehicle from inD dataset,'
                              ' since it has less recordings available, note that if enabled, num_time_steps_scenario'
                              ' becomes the minimal number of time steps of one CommonRoad scenario')
->>>>>>> d8bde94d
     parser.add_argument('--downsample', type=int, default=1, help='Decrease dt by n*dt, works only for highD converter')
     parser.add_argument('--num_vertices', type=int, default=10,
                         help='Number of lane waypoints, works only for highD converter')
