--- conflicted
+++ resolved
@@ -13,11 +13,7 @@
     :return: command line arguments
     """
     parser = argparse.ArgumentParser(description="Generates CommonRoad scenarios different datasets")
-<<<<<<< HEAD
     parser.add_argument('dataset', type=str, choices=["inD", "highD", "INTERACTION"], help='Specification of dataset')
-=======
-    parser.add_argument('dataset', type=str, help='Specification of dataset, currently supported: highD')
->>>>>>> 20ed1353
     parser.add_argument('input_dir', type=str, help='Path to dataset files')
     parser.add_argument('output_dir', type=str, help='Directory to store generated CommonRoad files')
     parser.add_argument('--num_time_steps_scenario', type=int, default=150,
