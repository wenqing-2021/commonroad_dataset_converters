--- conflicted
+++ resolved
@@ -9,13 +9,10 @@
 from commonroad.scenario.obstacle import ObstacleType, DynamicObstacle
 
 
-
 class NoCarException(Exception):
     pass
 
 
-<<<<<<< HEAD
-=======
 def obstacle_to_planning_problem(obstacle: DynamicObstacle, planning_problem_id: int, final_time_step=None,
                                  orientation_half_range: float = 0.2,
                                  velocity_half_range: float = 10, time_step_half_range: int = 25):
@@ -48,7 +45,6 @@
     return PlanningProblem(planning_problem_id, dynamic_obstacle_initial_state, goal_region)
 
 
->>>>>>> d8bde94d
 def generate_planning_problem(scenario: Scenario, orientation_half_range: float = 0.2, velocity_half_range: float = 10,
                               time_step_half_range: int = 25, keep_ego: bool = False,
                               dynamic_obstacle_selected=None) -> PlanningProblem:
