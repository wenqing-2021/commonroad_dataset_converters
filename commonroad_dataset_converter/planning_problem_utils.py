__author__ = "Niels Mündler, Xiao Wang, Michael Feil"
__copyright__ = "TUM Cyber-Physical System Group"
__credits__ = [""]
__version__ = "1.0"
__maintainer__ = "Xiao Wang"
__email__ = "xiao.wang@tum.de"
__status__ = "Released"

__desc__ = """
    Utilities for creating planning problems in the Converters
"""

import random
from enum import Enum
<<<<<<< HEAD
from typing import Type
=======
from typing import Type, Sequence
import numpy as np
>>>>>>> 319c7087
import warnings
import sys

import numpy as np
from commonroad.scenario.lanelet import LaneletNetwork
from commonroad.scenario.trajectory import State
from commonroad.common.util import Interval, AngleInterval
from commonroad.geometry.shape import Rectangle, Polygon
from commonroad.planning.planning_problem import PlanningProblem
from commonroad.planning.goal import GoalRegion
from commonroad.scenario.scenario import Scenario
from commonroad.scenario.obstacle import ObstacleType, DynamicObstacle
from shapely.geometry import LineString, Point

try:
    from commonroad_route_planner.route_planner import RoutePlanner
except ModuleNotFoundError as exp:
    RoutePlanner = None
    warnings.warn("module commonroad_route_planner not installed, routability check will be skipped.")

class NoCarException(Exception):
    pass


class Routability(Enum):
    ANY = 0
    # REGULAR_ANDREVERSED = 1
    REGULAR_STRICT = 2

    @classmethod
    def options(cls):
        return [type(item) for item in cls]


def _sub_line(start: Point, end: Point, line: LineString) -> LineString:
    """Get a section of a line by start and end point."""
    start_s = line.project(start)
    end_s = line.project(end)
    start_pt = line.interpolate(start_s)
    end_pt = line.interpolate(end_s)
    start_i = None
    for i, pt in enumerate(line.coords):
        s_pt = line.project(Point(pt))
        if s_pt > start_s and start_i is None:
            start_i = i
    end_i = None
    for i, pt in enumerate(reversed(line.coords)):
        s_pt = line.project(Point(pt))
        if s_pt > end_s and end_i is None:
            end_i = i
    pts = [start_pt] + line.coords[start_i:end_i] + [end_pt]
    return LineString(pts)


def _cut_lanelet_polygon(position: np.ndarray, lon_length: float, lanelet_network: LaneletNetwork) -> Polygon:
    """
    Get a longitudinal section of a lanelet polygon.

    :param position: Projected center of the lanelet section
    :param lon_length: Total longitudinal length of the lanelet section
    :param lanelet_network: Lanelet network
    :return: Section of the lanelet as a CommonRoad polygon
    """
    position = np.squeeze(position)
    lanelet_ids = lanelet_network.find_lanelet_by_position([position])[0]
    assert len(lanelet_ids) > 0
    lanelet = lanelet_network.find_lanelet_by_id(lanelet_ids[0])
    center_line = LineString(lanelet.center_vertices)
    s_dist = center_line.project(Point(position))
    start_s = max(0, s_dist - lon_length * 0.5)
    end_s = min(center_line.length, s_dist + lon_length * 0.5)
    start_pt = center_line.interpolate(start_s)
    end_pt = center_line.interpolate(end_s)
    left_line = LineString(lanelet.left_vertices)
    left_sub = _sub_line(start_pt, end_pt, left_line)
    right_line = LineString(lanelet.right_vertices)
    right_sub = _sub_line(start_pt, end_pt, right_line)
    poly = Polygon(np.array(list(left_sub.coords) + list(right_sub.coords)[::-1]))
    return poly
    

def obstacle_to_planning_problem(obstacle: DynamicObstacle, planning_problem_id: int,
                                 final_time_step=None,
                                 orientation_half_range: float = 0.2,
                                 velocity_half_range: float = 10,
                                 time_step_half_range: int = 25,
                                 lanelet_network: LaneletNetwork = None):
    """
    Generates planning problem using initial and final states of a DynamicObstacle
    """
    dynamic_obstacle_shape = obstacle.obstacle_shape
    dynamic_obstacle_initial_state = obstacle.initial_state
    dynamic_obstacle_final_state = obstacle.prediction.trajectory.final_state

    # define orientation, velocity and time step intervals as goal region
    orientation_interval = AngleInterval(dynamic_obstacle_final_state.orientation - orientation_half_range,
                                         dynamic_obstacle_final_state.orientation + orientation_half_range)
    velocity_interval = Interval(dynamic_obstacle_final_state.velocity - velocity_half_range,
                                 dynamic_obstacle_final_state.velocity + velocity_half_range)
    if final_time_step is None:
        final_time_step = dynamic_obstacle_final_state.time_step + time_step_half_range

    time_step_interval = Interval(0, final_time_step)

    goal_shape = Rectangle(length=dynamic_obstacle_shape.length + 2.0,
                           width=max(dynamic_obstacle_shape.width + 1.0, 3.5),
                           center=dynamic_obstacle_final_state.position,
                           orientation=dynamic_obstacle_final_state.orientation)
    # find goal lanelet
    goal_lanelets = lanelet_network.find_lanelet_by_position([dynamic_obstacle_final_state.position])
    if len(goal_lanelets[0]) == 0:
        raise NoCarException("Selected final state for planning problem is out of road. Skipping this scenario")

    goal_position = _cut_lanelet_polygon(dynamic_obstacle_final_state.position, dynamic_obstacle_shape.length + 2.0, lanelet_network)
    if goal_position.shapely_object.area < goal_shape.shapely_object.area:
        goal_position = goal_shape

    goal_region = GoalRegion([State(position=goal_position, orientation=orientation_interval,
                                    velocity=velocity_interval, time_step=time_step_interval)])

    dynamic_obstacle_initial_state.yaw_rate = 0.0
    dynamic_obstacle_initial_state.slip_angle = 0.0

    return PlanningProblem(planning_problem_id, dynamic_obstacle_initial_state, goal_region)


def ego_vehicle_driving_backwards(ego_vehicle):
    return ego_vehicle.initial_state.velocity < 0.0


def generate_planning_problem(scenario: Scenario, orientation_half_range: float = 0.2, velocity_half_range: float = 10.,
                              time_step_half_range: int = 25, keep_ego: bool = False,
                              highD: bool = False, lane_change: bool = False) -> PlanningProblem:
    """
    Generates planning problem for scenario by taking obstacle trajectory
    :param scenario: CommonRoad scenario
    :param orientation_half_range: parameter for goal state orientation
    :param velocity_half_range: parameter for goal state velocity
    :param time_step_half_range: parameter for goal state time step
    :param keep_ego: boolean indicating if vehicles selected for planning problem should be kept in scenario
    :param highD: indicator for highD dataset; select only vehicles that drive to the end of the road
    :return: CommonRoad planning problem
    """
    # random choose obstacle as ego vehicle
    random.seed(0)

    if len(scenario.dynamic_obstacles) == 0:
        raise NoCarException("There is no car in dynamic obstacles which can be used as planning problem.")

    max_time_step = max([obstacle.prediction.final_time_step for obstacle in scenario.dynamic_obstacles])
    # only choose car type as ego vehicle
    car_obstacles = [obstacle for obstacle in scenario.dynamic_obstacles if (obstacle.obstacle_type == ObstacleType.CAR
                                                                             and obstacle.initial_state.time_step == 0
                                                                             )]
    # select only vehicles that drive to the end of the road
    if highD:
        car_obstacles_highD = [obs for obs in car_obstacles
                               if abs(obs.initial_state.position[0] -
                                      obs.state_at_time(obs.prediction.final_time_step).position[0]) > 100.]
        if lane_change:
            car_lane_changing = []
            lanelet_network = scenario.lanelet_network
            for obs in car_obstacles_highD:
                initial_lanelet = lanelet_network.find_lanelet_by_position([obs.initial_state.position])[0][0]
                final_lanelet = lanelet_network.find_lanelet_by_position([
                    obs.state_at_time(obs.prediction.final_time_step).position])[0][0]
                if initial_lanelet != final_lanelet:
                    car_lane_changing.append(obs)
            if len(car_lane_changing) == 0:
                warnings.warn("No lane changing vehicle available, using lane keeping vehicle as planning problem")
            else:
                car_obstacles_highD = car_lane_changing

        car_obstacles = car_obstacles_highD

    if len(car_obstacles) > 0:
        dynamic_obstacle_selected = random.choice(car_obstacles)
    else:
        raise NoCarException("There is no car in dynamic obstacles which can be used as planning problem.")

    if not keep_ego:
        planning_problem_id = dynamic_obstacle_selected.obstacle_id
        scenario.remove_obstacle(dynamic_obstacle_selected)
    else:
        planning_problem_id = scenario.generate_object_id()

<<<<<<< HEAD
    if len(scenario.dynamic_obstacles) > 0:
        max_time_step = max([obs.prediction.trajectory.state_list[-1].time_step for obs in scenario.dynamic_obstacles])
        final_time_step = min(
            dynamic_obstacle_selected.prediction.trajectory.final_state.time_step + time_step_half_range, max_time_step)
    else:
        final_time_step = dynamic_obstacle_selected.prediction.trajectory.final_state.time_step + time_step_half_range
=======
        # check validity of dynamic_obstacle_selected
        # obstacle_moved asserts that the vehicle doesn't spawn in the goal area
        # ego_vehicle_on_opposing_lane asserts that the vehicle does not spawn on the wrong side of the road or
        # drives into the opposite direction on the correct lane
        # ego_vehicle_driving_backwards asserts that the velocity of the vehicle is positive
        # check issues on gitlab for further information
        if not obstacle_moved(dynamic_obstacle_selected) or ego_vehicle_on_opposing_lane(dynamic_obstacle_selected,
                                                                                         scenario.lanelet_network) or ego_vehicle_driving_backwards(
            dynamic_obstacle_selected):
            continue
>>>>>>> 319c7087

    planning_problem = obstacle_to_planning_problem(dynamic_obstacle_selected,
                                                    planning_problem_id,
                                                    final_time_step=final_time_step,
                                                    orientation_half_range=orientation_half_range,
                                                    velocity_half_range=velocity_half_range,
                                                    time_step_half_range=time_step_half_range,
                                                    lanelet_network=scenario.lanelet_network,
                                                    highD=highD)

<<<<<<< HEAD
    return planning_problem
=======
        if len(scenario.dynamic_obstacles) > 0:
            max_time_step = max([obstacle.prediction.final_time_step for obstacle in scenario.dynamic_obstacles])
            final_time_step = min(
                dynamic_obstacle_selected.prediction.trajectory.final_state.time_step + time_step_half_range,
                max_time_step)
        else:
            final_time_step = dynamic_obstacle_selected.prediction.trajectory\
                                  .final_state.time_step + time_step_half_range

        planning_problem = obstacle_to_planning_problem(dynamic_obstacle_selected,
                                                        planning_problem_id,
                                                        final_time_step=final_time_step,
                                                        orientation_half_range=orientation_half_range,
                                                        velocity_half_range=velocity_half_range,
                                                        time_step_half_range=time_step_half_range,
                                                        lanelet_network=scenario.lanelet_network)

        # check if generated planning problem is routable
        if routability == Routability.ANY or check_routability_planning_problem(scenario, planning_problem,
                                                                                routability):
            if not keep_ego:
                scenario.remove_obstacle(dynamic_obstacle_selected)
            return planning_problem


def ego_vehicle_on_opposing_lane(ego_vehicle, lanelet_network):
    ego_initial_orientation = ego_vehicle.initial_state.orientation
    ego_initial_lanelet_id = lanelet_network.find_lanelet_by_position([ego_vehicle.initial_state.position])
    if len(ego_initial_lanelet_id[0]) == 0:
        return True
    ego_initial_lanelet_id = ego_initial_lanelet_id[0][0]
    ego_initial_lanelet = lanelet_network._lanelets.get(ego_initial_lanelet_id)
    try:
        initial_lanelet_orientation = ego_initial_lanelet.orientation_by_position(ego_vehicle.initial_state.position)
        angle_difference = ego_initial_orientation - initial_lanelet_orientation
        angle = (angle_difference + np.pi) % (2 * np.pi) - np.pi
        return not 1.3 >= angle >= - 1.3
    except AssertionError:
        return True


def obstacle_moved(obstacle):
    # positions = np.array([state.position for state in obstacle.prediction.trajectory.state_list])
    # min_x = np.min(positions[:, 0])
    # max_x = np.min(positions[:, 0])
    # min_y = np.min(positions[:, 1])
    # max_y = np.min(positions[:, 1])
    #
    # tmp1 = pow(max_x - min_x, 2) + pow(max_y - min_y, 2)

    driven_distance = 0.
    occupancy_set_index_div_5 = (len(obstacle.prediction.occupancy_set) - 1) // 5
    for i in range(occupancy_set_index_div_5):
        driven_distance += np.abs(np.linalg.norm(obstacle.prediction.trajectory.state_list[i * 5].position
                                                 - obstacle.prediction.trajectory.state_list[
                                                     (i + 1) * 5].position))

    if len(obstacle.prediction.occupancy_set) % 5 != 0:
        driven_distance += np.abs(np.linalg.norm(obstacle.prediction.trajectory.
                                                 state_list[occupancy_set_index_div_5 * 5].position -
                                                 obstacle.prediction.trajectory.final_state.position))

    # discard candidate if driven distance in scenario is too short
    return driven_distance > 25.
>>>>>>> 319c7087


def check_routability_planning_problem(
        scenario: Scenario, planning_problem: PlanningProblem,
        max_difficulity: Type[Routability]
) -> bool:
    """
    Checks if a planning problem is routable on scenario
    :param scenario: CommonRoad scenario
    :param planning_problem: Planning Problem to be solved
    :param max_difficulity: difficulty until which planing problem is considered routable.
        Routability.ANY: dont do any checks, always return True
        Routability.REGULAR_STRICT: only return True if default route planner can find a route

    :return: bool, True if CommonRoad planning problem is routeable with max_difficulity
    """
    if max_difficulity == Routability.ANY or RoutePlanner is None:
        return True

    elif max_difficulity ==  Routability.REGULAR_STRICT:
        route_planner = RoutePlanner(scenario, planning_problem, backend=RoutePlanner.Backend.NETWORKX_REVERSED)
        candidate_holder = route_planner.plan_routes()
        _, num_candiadates = candidate_holder.retrieve_all_routes()

        if num_candiadates > 0:
            return True  # there are some routes.
        else:
            return False

    else:
        warnings.warn(f"option not defined: {max_difficulity}")<|MERGE_RESOLUTION|>--- conflicted
+++ resolved
@@ -12,25 +12,18 @@
 
 import random
 from enum import Enum
-<<<<<<< HEAD
 from typing import Type
-=======
-from typing import Type, Sequence
-import numpy as np
->>>>>>> 319c7087
 import warnings
 import sys
 
-import numpy as np
 from commonroad.scenario.lanelet import LaneletNetwork
 from commonroad.scenario.trajectory import State
 from commonroad.common.util import Interval, AngleInterval
-from commonroad.geometry.shape import Rectangle, Polygon
+from commonroad.geometry.shape import Rectangle
 from commonroad.planning.planning_problem import PlanningProblem
 from commonroad.planning.goal import GoalRegion
 from commonroad.scenario.scenario import Scenario
 from commonroad.scenario.obstacle import ObstacleType, DynamicObstacle
-from shapely.geometry import LineString, Point
 
 try:
     from commonroad_route_planner.route_planner import RoutePlanner
@@ -52,59 +45,10 @@
         return [type(item) for item in cls]
 
 
-def _sub_line(start: Point, end: Point, line: LineString) -> LineString:
-    """Get a section of a line by start and end point."""
-    start_s = line.project(start)
-    end_s = line.project(end)
-    start_pt = line.interpolate(start_s)
-    end_pt = line.interpolate(end_s)
-    start_i = None
-    for i, pt in enumerate(line.coords):
-        s_pt = line.project(Point(pt))
-        if s_pt > start_s and start_i is None:
-            start_i = i
-    end_i = None
-    for i, pt in enumerate(reversed(line.coords)):
-        s_pt = line.project(Point(pt))
-        if s_pt > end_s and end_i is None:
-            end_i = i
-    pts = [start_pt] + line.coords[start_i:end_i] + [end_pt]
-    return LineString(pts)
-
-
-def _cut_lanelet_polygon(position: np.ndarray, lon_length: float, lanelet_network: LaneletNetwork) -> Polygon:
-    """
-    Get a longitudinal section of a lanelet polygon.
-
-    :param position: Projected center of the lanelet section
-    :param lon_length: Total longitudinal length of the lanelet section
-    :param lanelet_network: Lanelet network
-    :return: Section of the lanelet as a CommonRoad polygon
-    """
-    position = np.squeeze(position)
-    lanelet_ids = lanelet_network.find_lanelet_by_position([position])[0]
-    assert len(lanelet_ids) > 0
-    lanelet = lanelet_network.find_lanelet_by_id(lanelet_ids[0])
-    center_line = LineString(lanelet.center_vertices)
-    s_dist = center_line.project(Point(position))
-    start_s = max(0, s_dist - lon_length * 0.5)
-    end_s = min(center_line.length, s_dist + lon_length * 0.5)
-    start_pt = center_line.interpolate(start_s)
-    end_pt = center_line.interpolate(end_s)
-    left_line = LineString(lanelet.left_vertices)
-    left_sub = _sub_line(start_pt, end_pt, left_line)
-    right_line = LineString(lanelet.right_vertices)
-    right_sub = _sub_line(start_pt, end_pt, right_line)
-    poly = Polygon(np.array(list(left_sub.coords) + list(right_sub.coords)[::-1]))
-    return poly
-    
-
-def obstacle_to_planning_problem(obstacle: DynamicObstacle, planning_problem_id: int,
-                                 final_time_step=None,
+def obstacle_to_planning_problem(obstacle: DynamicObstacle, planning_problem_id: int, final_time_step=None,
                                  orientation_half_range: float = 0.2,
-                                 velocity_half_range: float = 10,
-                                 time_step_half_range: int = 25,
-                                 lanelet_network: LaneletNetwork = None):
+                                 velocity_half_range: float = 10, time_step_half_range: int = 25,
+                                 lanelet_network: LaneletNetwork = None, highD: bool = False):
     """
     Generates planning problem using initial and final states of a DynamicObstacle
     """
@@ -126,14 +70,26 @@
                            width=max(dynamic_obstacle_shape.width + 1.0, 3.5),
                            center=dynamic_obstacle_final_state.position,
                            orientation=dynamic_obstacle_final_state.orientation)
-    # find goal lanelet
+    # find goal lanelet # TODO: goal lanelet is too large for highD
     goal_lanelets = lanelet_network.find_lanelet_by_position([dynamic_obstacle_final_state.position])
     if len(goal_lanelets[0]) == 0:
         raise NoCarException("Selected final state for planning problem is out of road. Skipping this scenario")
 
-    goal_position = _cut_lanelet_polygon(dynamic_obstacle_final_state.position, dynamic_obstacle_shape.length + 2.0, lanelet_network)
-    if goal_position.shapely_object.area < goal_shape.shapely_object.area:
-        goal_position = goal_shape
+    goal_lanelet_id = goal_lanelets[0][0]
+    goal_lanelet = lanelet_network.find_lanelet_by_id(goal_lanelet_id)
+    if not highD:
+        goal_lanelet_polygon = goal_lanelet.convert_to_polygon()
+        if goal_lanelet_polygon.shapely_object.area > goal_shape.shapely_object.area:
+            goal_position = goal_lanelet_polygon
+        else:
+            goal_position = goal_shape
+    else:
+        # works only for highD because of constant lane width
+        lanelet_width = abs(goal_lanelet.left_vertices[-1][1] - goal_lanelet.right_vertices[-1][1])
+        goal_position = Rectangle(length=20,
+                                  width=lanelet_width,
+                                  center=dynamic_obstacle_final_state.position,
+                                  orientation=0.)
 
     goal_region = GoalRegion([State(position=goal_position, orientation=orientation_interval,
                                     velocity=velocity_interval, time_step=time_step_interval)])
@@ -142,10 +98,6 @@
     dynamic_obstacle_initial_state.slip_angle = 0.0
 
     return PlanningProblem(planning_problem_id, dynamic_obstacle_initial_state, goal_region)
-
-
-def ego_vehicle_driving_backwards(ego_vehicle):
-    return ego_vehicle.initial_state.velocity < 0.0
 
 
 def generate_planning_problem(scenario: Scenario, orientation_half_range: float = 0.2, velocity_half_range: float = 10.,
@@ -204,25 +156,9 @@
     else:
         planning_problem_id = scenario.generate_object_id()
 
-<<<<<<< HEAD
-    if len(scenario.dynamic_obstacles) > 0:
-        max_time_step = max([obs.prediction.trajectory.state_list[-1].time_step for obs in scenario.dynamic_obstacles])
-        final_time_step = min(
-            dynamic_obstacle_selected.prediction.trajectory.final_state.time_step + time_step_half_range, max_time_step)
-    else:
-        final_time_step = dynamic_obstacle_selected.prediction.trajectory.final_state.time_step + time_step_half_range
-=======
         # check validity of dynamic_obstacle_selected
-        # obstacle_moved asserts that the vehicle doesn't spawn in the goal area
-        # ego_vehicle_on_opposing_lane asserts that the vehicle does not spawn on the wrong side of the road or
-        # drives into the opposite direction on the correct lane
-        # ego_vehicle_driving_backwards asserts that the velocity of the vehicle is positive
-        # check issues on gitlab for further information
-        if not obstacle_moved(dynamic_obstacle_selected) or ego_vehicle_on_opposing_lane(dynamic_obstacle_selected,
-                                                                                         scenario.lanelet_network) or ego_vehicle_driving_backwards(
-            dynamic_obstacle_selected):
+        if not obstacle_moved(dynamic_obstacle_selected):
             continue
->>>>>>> 319c7087
 
     planning_problem = obstacle_to_planning_problem(dynamic_obstacle_selected,
                                                     planning_problem_id,
@@ -233,48 +169,20 @@
                                                     lanelet_network=scenario.lanelet_network,
                                                     highD=highD)
 
-<<<<<<< HEAD
-    return planning_problem
-=======
         if len(scenario.dynamic_obstacles) > 0:
             max_time_step = max([obstacle.prediction.final_time_step for obstacle in scenario.dynamic_obstacles])
             final_time_step = min(
-                dynamic_obstacle_selected.prediction.trajectory.final_state.time_step + time_step_half_range,
-                max_time_step)
+                dynamic_obstacle_selected.prediction.trajectory.final_state.time_step + time_step_half_range, max_time_step)
         else:
             final_time_step = dynamic_obstacle_selected.prediction.trajectory\
                                   .final_state.time_step + time_step_half_range
 
-        planning_problem = obstacle_to_planning_problem(dynamic_obstacle_selected,
-                                                        planning_problem_id,
-                                                        final_time_step=final_time_step,
-                                                        orientation_half_range=orientation_half_range,
-                                                        velocity_half_range=velocity_half_range,
-                                                        time_step_half_range=time_step_half_range,
-                                                        lanelet_network=scenario.lanelet_network)
 
         # check if generated planning problem is routable
-        if routability == Routability.ANY or check_routability_planning_problem(scenario, planning_problem,
-                                                                                routability):
+        if routability == Routability.ANY or check_routability_planning_problem(scenario, planning_problem, routability):
             if not keep_ego:
                 scenario.remove_obstacle(dynamic_obstacle_selected)
             return planning_problem
-
-
-def ego_vehicle_on_opposing_lane(ego_vehicle, lanelet_network):
-    ego_initial_orientation = ego_vehicle.initial_state.orientation
-    ego_initial_lanelet_id = lanelet_network.find_lanelet_by_position([ego_vehicle.initial_state.position])
-    if len(ego_initial_lanelet_id[0]) == 0:
-        return True
-    ego_initial_lanelet_id = ego_initial_lanelet_id[0][0]
-    ego_initial_lanelet = lanelet_network._lanelets.get(ego_initial_lanelet_id)
-    try:
-        initial_lanelet_orientation = ego_initial_lanelet.orientation_by_position(ego_vehicle.initial_state.position)
-        angle_difference = ego_initial_orientation - initial_lanelet_orientation
-        angle = (angle_difference + np.pi) % (2 * np.pi) - np.pi
-        return not 1.3 >= angle >= - 1.3
-    except AssertionError:
-        return True
 
 
 def obstacle_moved(obstacle):
@@ -299,13 +207,12 @@
                                                  obstacle.prediction.trajectory.final_state.position))
 
     # discard candidate if driven distance in scenario is too short
-    return driven_distance > 25.
->>>>>>> 319c7087
+    return driven_distance > 5.
 
 
 def check_routability_planning_problem(
-        scenario: Scenario, planning_problem: PlanningProblem,
-        max_difficulity: Type[Routability]
+    scenario: Scenario, planning_problem: PlanningProblem,
+    max_difficulity: Type[Routability]
 ) -> bool:
     """
     Checks if a planning problem is routable on scenario
